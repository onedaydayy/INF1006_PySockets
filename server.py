import socket
import sys
import threading
import re
from collections import defaultdict
from cryptography.fernet import Fernet
import base64
from cryptography.hazmat.primitives import hashes
from cryptography.hazmat.primitives.kdf.pbkdf2 import PBKDF2HMAC

HOST = '0.0.0.0'  # Listen on all available interfaces

# Global data structures
clients = {}         # Maps username -> client socket
groups = {}          # Maps groupName -> set of usernames
chat_history = defaultdict(list)  # Maps username -> list of messages

COMMANDS_HELP = """
Available Commands:
@quit - Disconnect from the server.
@names - List all online users.
@username <message> - Send a private message.
@everyone <message> - Send a message to all users.
@group set <group_name> <members> - Create a group.
@group send <group_name> <message> - Send a message to a group.
@group leave <group_name> - Leave a group.
@group delete <group_name> - Delete a group.
@history - View chat history.
@help - Show this help message.

Encryption Commands:
<<<<<<< HEAD
@encrypt on - Enable the chat encryption
@encrypt off - Disable the chat's encryption 
=======
@encrypt on - Starts an encryption session
@encrypt off - Stops the encryption session
>>>>>>> 9663bee8
"""

def generate_key(password):
    """Generate encryption key from password"""
    kdf = PBKDF2HMAC(
        algorithm=hashes.SHA256(),
        length=32,
        salt=b'salt_',
        iterations=100000,
    )
    key = base64.urlsafe_b64encode(kdf.derive(password.encode()))
    return Fernet(key)

def encrypt_message(message, password):
    """Encrypt message with password"""
    fernet = generate_key(password)
    return fernet.encrypt(message.encode('utf-8'))

def decrypt_message(encrypted_message, password):
    """Decrypt message with password"""
    try:
        fernet = generate_key(password)
        return fernet.decrypt(encrypted_message).decode('utf-8')
    except:
        return None

def format_encrypted_message(encrypted_data):
    """Format encrypted message for transmission"""
    return f"ENC:{base64.b64encode(encrypted_data).decode('utf-8')}"

def parse_encrypted_message(message):
    """Parse encrypted message"""
    if message.startswith('ENC:'):
        try:
            enc_data = base64.b64decode(message[4:])
            return True, enc_data
        except:
            return False, message
    return False, message

def broadcast(message, sender=None):
    """
    Send a message to every connected client (except the sender).
    Also stores the message in sender's chat history.
    """
    for user, sock in list(clients.items()):
        if user != sender:
            try:
                sock.sendall(message.encode('utf-8'))
            except:
                print(f"Failed to send message to {user}")

    # Store in history (only if we actually have a sender)
    if sender:
        chat_history[sender].append(message)


def send_private(sender, recipient, msg):
    """
    Send a private message (and store it in both sender's and recipient's chat history).
    """
    if recipient not in clients:
        # If user doesn't exist, let the sender know
        if sender in clients:
            clients[sender].sendall(f"User '{recipient}' not found.\n".encode('utf-8'))
        return

    try:
        full_message = f"[PM from {sender}] {msg}\n"
        clients[recipient].sendall(full_message.encode('utf-8'))
        # Store in both users' histories
        chat_history[sender].append(full_message)
        chat_history[recipient].append(full_message)
    except:
        print(f"Failed to send private message to {recipient}")


def handle_group_command(sender, tokens_original):
    """
    Handle commands starting with '@group' followed by
    'set', 'send', 'leave', 'delete', etc.

    Syntax examples:
        @group set myGroup user1, user2
        @group send myGroup Hello group
        @group leave myGroup
        @group delete myGroup
    """
    tokens_lower = [t.lower() for t in tokens_original]
    if len(tokens_lower) < 3:
        clients[sender].sendall(b"Invalid @group command format.\n")
        return

    subcommand = tokens_lower[1]
    group_name = tokens_original[2]

    if subcommand == 'set':
        # @group set <groupName> user1, user2, ...
        if len(tokens_original) < 4:
            clients[sender].sendall(b"No members specified for group set.\n")
            return
        member_string = ' '.join(tokens_original[3:])
        member_string = member_string.replace(',', ' ')
        members = member_string.split()
        # Ensure the creator is in the group
        if sender not in members:
            members.append(sender)

        # Check if group already exists
        if group_name in groups:
            clients[sender].sendall(f"Group '{group_name}' already exists.\n".encode('utf-8'))
            return

        groups[group_name] = set(members)
        clients[sender].sendall(
            f"Group '{group_name}' created with members: {', '.join(members)}\n".encode('utf-8')
        )

    elif subcommand == 'send':
        # @group send <groupName> <message>
        if group_name not in groups:
            clients[sender].sendall(f"Group '{group_name}' does not exist.\n".encode('utf-8'))
            return
        if sender not in groups[group_name]:
            clients[sender].sendall(
                f"You are not a member of '{group_name}'.\n".encode('utf-8')
            )
            return

        message_body = ' '.join(tokens_original[3:])
        full_message = f"[{sender} -> {group_name}] {message_body}\n"

        # Send to all group members
        for user in groups[group_name]:
            if user in clients:
                try:
                    clients[user].sendall(full_message.encode('utf-8'))
                except:
                    print(f"Failed to send group message to {user}")
                # Record in each member's chat history
                chat_history[user].append(full_message)

    elif subcommand == 'leave':
        # @group leave <groupName>
        if group_name not in groups:
            clients[sender].sendall(f"Group '{group_name}' does not exist.\n".encode('utf-8'))
            return
        if sender not in groups[group_name]:
            clients[sender].sendall(
                f"You are not in group '{group_name}'.\n".encode('utf-8')
            )
            return

        groups[group_name].remove(sender)
        clients[sender].sendall(
            f"You have left the group '{group_name}'.\n".encode('utf-8')
        )

        # Notify other group members that the user has left.  THIS IS THE KEY ADDITION.
        for user in groups[group_name]:
            if user in clients:
                try:
                    clients[user].sendall(f"{sender} has left the group '{group_name}'.\n".encode('utf-8'))
                except:
                    print(f"Failed to send group leave notification to {user}")


    elif subcommand == 'delete':
        # @group delete <groupName>
        if group_name not in groups:
            clients[sender].sendall(f"Group '{group_name}' does not exist.\n".encode('utf-8'))
            return

        # Delete the group altogether
        del groups[group_name]
        clients[sender].sendall(
            f"Group '{group_name}' has been deleted.\n".encode('utf-8')
        )

    else:
        clients[sender].sendall(b"Unknown @group subcommand.\n")


def list_users(requester):
    """
    Sends the list of all connected usernames to the requester.
    """
    names_str = ", ".join(clients.keys())
    clients[requester].sendall(f"Online users: {names_str}\n".encode('utf-8'))


def client_thread(client_sock, addr):
    """
    Thread that handles an individual client's connection.
    """
    try:
        # Prompt for username
        client_sock.sendall(b"Enter a unique username: ")
        username = client_sock.recv(1024).decode('utf-8').strip()
        if not username:
            client_sock.sendall(b"Invalid username.\n")
            client_sock.close()
            return

        # Validate username: letters, digits, underscores only
        pattern = re.compile("^[A-Za-z0-9_]+$")
        if not pattern.match(username):
            client_sock.sendall(b"Invalid username. Only letters, numbers, and underscores allowed.\n")
            client_sock.close()
            return

        # Check for duplicates
        if username in clients:
            client_sock.sendall(b"Username is already taken. Disconnecting.\n")
            client_sock.close()
            return

        # Register the new user
        clients[username] = client_sock
        print(f"[+] {username} connected from {addr}")
        broadcast(f"{username} has joined the chat.\n", sender=username)
        client_sock.sendall(b"Welcome to the chat!\n")

    except Exception as e:
        print(f"Error during initial username setup: {e}")
        client_sock.close()
        return
    while True:
        try:
            data = client_sock.recv(1024)
            if not data:
                # Socket closed => user disconnected
                break
            message = data.decode('utf-8').strip()
            if not message:
                continue
            tokens = message.split()
            if not tokens:
                continue

            # Handle encryption commands
            if tokens[0].lower() == '@encrypt':
                if len(tokens) < 3:
                    client_sock.sendall(b"Usage: @encrypt password message\n")
                    continue
                
                password = tokens[1]
                msg_content = ' '.join(tokens[2:])
                
                try:
                    encrypted = encrypt_message(msg_content, password)
                    formatted_msg = format_encrypted_message(encrypted)
                        # Handle as regular message
                    broadcast(f"[{username}] {formatted_msg}\n", username)
                except:
                    client_sock.sendall(b"Encryption failed. Please try again.\n")     
            elif tokens[0].lower() == '@decrypt':
                if len(tokens) < 3:
                    client_sock.sendall(b"Usage: @decrypt password encrypted_message\n")
                    continue
                
                password = tokens[1]
                enc_message = ' '.join(tokens[2:])
                
                is_encrypted, enc_data = parse_encrypted_message(enc_message)
                if not is_encrypted:
                    client_sock.sendall(b"Not a valid encrypted message.\n")
                    continue
                
                try:
                    decrypted = decrypt_message(enc_data, password)
                    if decrypted:
                        client_sock.sendall(f"Decrypted message: {decrypted}\n".encode('utf-8'))
                    else:
                        client_sock.sendall(b"Failed to decrypt. Wrong password?\n")
                except:
                    client_sock.sendall(b"Decryption failed. Invalid message format.\n")
                    
            # Handle regular commands
            elif tokens[0] == '@quit':
                broadcast(f"{username} has left the chat.\n", username)
                break
            elif tokens[0] == '@names':
                list_users(username)
            elif tokens[0] == '@history':
                # Retrieve and send chat history
                history = chat_history[username]
                if history:
                    for msg in history:
                        client_sock.sendall(msg.encode('utf-8'))
                else:
                    client_sock.sendall(b"No chat history found.\n")
            elif tokens[0] == '@help':
                # Send the help message to the client
                client_sock.sendall(COMMANDS_HELP.encode('utf-8'))
            elif tokens[0].startswith('@group'):
                handle_group_command(username, tokens)
            elif tokens[0].startswith('@'):
                # Handle private message or unknown command
                recipient = tokens[0][1:]
                pm_body = ' '.join(tokens[1:]) if len(tokens) > 1 else ''
                if recipient in clients:
                    send_private(username, recipient, pm_body)
                else:
                    client_sock.sendall(b"Invalid command. Use @help\n")
            else:
                # Check if message is encrypted
                is_encrypted, content = parse_encrypted_message(message)
                if is_encrypted:
                    # Pass encrypted message as is
                    broadcast(f"[{username}] {message}\n", username)
                else:
                    # Regular unencrypted message
                    broadcast(f"[{username}] {message}\n", username)
        except ConnectionResetError:
            break
        except Exception as e:
            print(f"Exception in client thread ({username}): {e}")
            break
    client_sock.close()
    if username in clients:
        del clients[username]
    print(f"[-] {username} disconnected from {addr}")

def main():
    if len(sys.argv) < 2:
        print(f"Usage: python {sys.argv[0]} <port>")
        sys.exit(1)

    port = int(sys.argv[1])
    server_socket = socket.socket(socket.AF_INET, socket.SOCK_STREAM)
    server_socket.setsockopt(socket.SOL_SOCKET, socket.SO_REUSEADDR, 1)
    server_socket.bind((HOST, port))
    server_socket.listen(5)
    print(f"Server started on port {port}. Waiting for connections...")

    try:
        while True:
            try:
                client_sock, addr = server_socket.accept()
                t = threading.Thread(target=client_thread, args=(client_sock, addr), daemon=True)
                t.start()
            except Exception as e:
                print(f"Error accepting connection: {e}")
    except KeyboardInterrupt:
        print("\nServer is shutting down...")
        # Gracefully notify all connected clients
        for user, sock in list(clients.items()):
            try:
                sock.sendall(b"Server is shutting down. Closing connection...\n")
            except:
                pass
            sock.close()
        clients.clear()
    finally:
        server_socket.close()
        print("Server socket closed.")

if __name__ == "__main__":
    main()<|MERGE_RESOLUTION|>--- conflicted
+++ resolved
@@ -29,13 +29,8 @@
 @help - Show this help message.
 
 Encryption Commands:
-<<<<<<< HEAD
-@encrypt on - Enable the chat encryption
-@encrypt off - Disable the chat's encryption 
-=======
 @encrypt on - Starts an encryption session
 @encrypt off - Stops the encryption session
->>>>>>> 9663bee8
 """
 
 def generate_key(password):
