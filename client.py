import socket
import sys
import threading
from cryptography.fernet import Fernet
from cryptography.hazmat.primitives import hashes
from cryptography.hazmat.primitives.kdf.pbkdf2 import PBKDF2HMAC
from cryptography.hazmat.backends import default_backend
import base64
import os

# Encryption Utilities
def generate_key(password: str, salt: bytes) -> bytes:
    """Derives a secure key from a password using PBKDF2."""
    kdf = PBKDF2HMAC(
        algorithm=hashes.SHA256(),
        length=32,
        salt=salt,
        iterations=390000,  # Adjust for performance/security
        backend=default_backend()
    )
    key = base64.urlsafe_b64encode(kdf.derive(password.encode()))
    return key

def encrypt_message(message: str, key: bytes) -> bytes:
    """Encrypts a message using Fernet (AES)."""
    f = Fernet(key)
    encrypted_message = f.encrypt(message.encode('utf-8'))
    return base64.b64encode(encrypted_message)  # Use base64 encoding to ensure safe transmission

def decrypt_message(encrypted_message: bytes, key: bytes) -> str:
    """Decrypts a message using Fernet."""
    f = Fernet(key)
    try:
        decoded_message = base64.b64decode(encrypted_message)
        decrypted_message = f.decrypt(decoded_message).decode('utf-8')
        return decrypted_message
    except Exception as e:
        raise Exception(f"Decryption failed: {str(e)}")

def handle_encryption_setup(sock, password: str, salt: bytes = None):
    """Unified encryption setup handler"""
    global encryption_enabled, encryption_key
    if not salt:
        salt = os.urandom(16)
    encryption_key = generate_key(password, salt)
    encryption_enabled = True
    if salt:
        # Only send salt when creating a new encryption session
        sock.sendall(f"@salt {base64.b64encode(salt).decode('utf-8')}".encode('utf-8'))
    return encryption_key

def prompt_for_password(prefix):
    """Prompt user for password without interrupting their typing"""
    print(f"\n{prefix} - This is an encrypted message.")
    password = input("Enter password to decrypt: ")
    return password

# Add a new global variable to track encryption state
waiting_for_password = False
last_encrypted_message = None
last_prefix = None

def handle_encrypted_message(message: str, prefix: str) -> None:
    """Handle encrypted message by prompting for password"""
    global waiting_for_password, last_encrypted_message, last_prefix
    
    if not message.startswith('ENC:'):
        print(f"{prefix}{message}", end='')
        return
        
    # Store the encrypted message and wait for password
    waiting_for_password = True
    last_encrypted_message = message
    last_prefix = prefix
    
    # Clear the current line and prompt for password
    print(f"\n{prefix}[ENCRYPTED] Message received.")
    print("Enter password to decrypt: ", end='', flush=True)
    
    # Get password from user
    try:
        password = input()
        if password:
            try:
                enc_data = base64.b64decode(message[4:])
                salt = b'salt_'  # Using same salt as server
                key = generate_key(password, salt)
                decrypted = decrypt_message(enc_data, key)
                if decrypted:
                    print(f"{prefix}[DECRYPTED] {decrypted}")
                else:
                    print(f"{prefix}[ENCRYPTED] Failed to decrypt - wrong password?")
            except Exception as e:
                print(f"{prefix}[ENCRYPTED] Failed to decrypt: {str(e)}")
    except:
        print("\nPassword input cancelled")

# Global Encryption State
encryption_enabled = False
encryption_key = None
encryption_password = None

# Message Receiver

def receive_messages(sock):
    """
    Continuously listen for server messages.
    Automatically prompt for password when encrypted message is received.
    """
    global encryption_enabled, encryption_key, encryption_password
    
    while True:
        try:
            data = sock.recv(1024)
            if not data:
                print("\nDisconnected from server")
                break
            
            message = data.decode('utf-8')
            
            # Handle messages that start with a prefix (e.g., "[User] message")
            if message.startswith('['):
                idx = message.find("] ")
                if idx != -1:
                    prefix = message[:idx+2]  # e.g., "[Alice] " or "[PM from Bob] "
                    content = message[idx+2:].strip()
                    
                    # Check if message is encrypted
                    if content.startswith('ENC:'):
                        # Message is encrypted
                        print(f"\n{prefix}[ENCRYPTED] Message received.")
                        
                        # If we're in encryption mode, try using the preset password first
                        if encryption_enabled and encryption_password:
                            try:
                                enc_data = base64.b64decode(content[4:])
                                key = generate_key(encryption_password, b'salt_')
                                decrypted = decrypt_message(enc_data, key)
                                print(f"[Encrypted Chat] {prefix}{decrypted}")
                                continue
                            except:
                                # If preset password didn't work, prompt for a different one
                                pass
                        
                        # Prompt for password
                        password = input("Enter password to decrypt: ")
                        
                        try:
                            enc_data = base64.b64decode(content[4:])
                            salt = b'salt_'  # Using same salt as server
                            key = generate_key(password, salt)
                            decrypted = decrypt_message(enc_data, key)
                            if decrypted:
                                print(f"[Encrypted Chat] {prefix}{decrypted}")
                            else:
                                print(f"{prefix}[ENCRYPTED] Failed to decrypt - wrong password?")
                        except Exception as e:
                            print(f"{prefix}[ENCRYPTED] Failed to decrypt: {str(e)}")
                    else:
                        # Message is not encrypted
                        print(message, end='')
                else:
                    print(message, end='')
            else:
                print(message, end='')
                
        except Exception as e:
            print(f"\nConnection error: {e}")
            break
    sock.close()
    sys.exit(0)

# Main Client Function
def main():
    global encryption_enabled, encryption_key, encryption_password
    if len(sys.argv) < 3:
        print("Usage: python client.py <server_host> <port>")
        sys.exit(1)
    server_host = sys.argv[1]
    port = int(sys.argv[2])
    sock = socket.socket(socket.AF_INET, socket.SOCK_STREAM)
    try:
        sock.connect((server_host, port))
    except Exception as e:
        print(f"Connection error: {e}")
        sys.exit(1)
    threading.Thread(target=receive_messages, args=(sock,), daemon=True).start()
    print("Connected to server. Type your messages or commands below.")
    try:
        while True:
            user_input = input('')
            if not user_input:
                continue
<<<<<<< HEAD
            
            tokens = user_input.split()
            if not tokens:
=======
            lower_input = user_input.strip().lower()
            # Encryption Control Commands (sent as plain text)
            if lower_input == '@encrypt on':
                password = input("Enter encryption password: ")
                salt = os.urandom(16)  # Generate a random salt
                encryption_key = generate_key(password, salt)
                # Send the salt to the server so that others may share the key if desired.
                sock.sendall(f"@salt {base64.b64encode(salt).decode('utf-8')}".encode('utf-8'))
                encryption_enabled = True
                print("Encryption enabled.")
                continue
            elif lower_input == '@encrypt off':
                encryption_enabled = False
                encryption_key = None
                print("Encryption disabled.")
                sock.sendall(user_input.encode('utf-8'))
>>>>>>> bb145a8c
                continue

            # Handle encryption mode
            if tokens[0].lower() == '@encrypt' and tokens[1].lower() == 'on':
                print("Encryption mode ON")
                print("Please enter encryption password: ", end='', flush=True)
                encryption_password = input()
                if encryption_password:
                    encryption_enabled = True
                    salt = b'salt_'  # Using same salt as server
                    encryption_key = generate_key(encryption_password, salt)
                    print("Encryption enabled. All messages will be encrypted.")
                else:
                    print("No password provided. Encryption not enabled.")
                continue
<<<<<<< HEAD
                
            elif tokens[0].lower() == '@encrypt' and tokens[1].lower() == 'off':
                encryption_enabled = False
                encryption_key = None
                encryption_password = None
                print("Encryption disabled. Messages will be sent in plaintext.")
=======

            # Control Commands (sent as plain text)
            # Commands like @names, @history, and @quit must be sent without encryption.
            elif lower_input == '@names':  # Corrected: Added elif for @names
                sock.sendall(user_input.encode('utf-8'))
>>>>>>> bb145a8c
                continue
            elif lower_input == '@history': # Corrected: Added elif for @history
                sock.sendall(user_input.encode('utf-8'))
                continue
            elif lower_input == '@help':  # Corrected: Added elif for @help
                sock.sendall(user_input.encode('utf-8'))
                continue
            elif lower_input == '@quit': # Corrected:  Put quit after help and other commands
                sock.sendall(user_input.encode('utf-8'))
                print("You have quit the chat.")
                break


            # If encryption is enabled, encrypt all regular messages
            if encryption_enabled and encryption_key and not user_input.startswith('@'):
                try:
                    encrypted = encrypt_message(user_input, encryption_key)
                    formatted_msg = f"ENC:{base64.b64encode(encrypted).decode('utf-8')}"
                    sock.sendall(formatted_msg.encode('utf-8'))
                    print("Message encrypted and sent.")
                    continue
                except Exception as e:
                    print(f"Encryption failed: {e}")

            # Handle one-time encryption with @encrypt password message
            elif tokens[0].lower() == '@encrypt' and len(tokens) >= 3:
                password = tokens[1]
                message = ' '.join(tokens[2:])
                
                try:
                    salt = b'salt_'  # Using same salt as server
                    key = generate_key(password, salt)
                    encrypted = encrypt_message(message, key)
                    formatted_msg = f"ENC:{base64.b64encode(encrypted).decode('utf-8')}"
                    sock.sendall(formatted_msg.encode('utf-8'))
                    print("Message encrypted and sent.")
                except Exception as e:
                    print(f"Encryption failed: {e}")
                continue

            # Handle regular commands and messages
            elif user_input.startswith('@'):
                # Special handling for private messages in encryption mode
                if encryption_enabled and tokens[0].startswith('@') and len(tokens) > 1 and not tokens[0].lower() in ['@quit', '@names', '@history', '@help']:
                    recipient = tokens[0][1:]
                    message = ' '.join(tokens[1:])
                    try:
                        encrypted = encrypt_message(message, encryption_key)
                        formatted_msg = f"ENC:{base64.b64encode(encrypted).decode('utf-8')}"
                        sock.sendall(f"@{recipient} {formatted_msg}".encode('utf-8'))
                        print("Private message encrypted and sent.")
                    except Exception as e:
                        print(f"Encryption failed: {e}")
                    continue
                else:
                    # Send regular command
                    sock.sendall(user_input.encode('utf-8'))
<<<<<<< HEAD
                    if user_input.lower() == '@quit':
                        print("Disconnecting from server...")
                        break
=======
                continue
            # Broadcast Messages
            # For regular messages (broadcast), if encryption is enabled then encrypt them.
            if encryption_enabled:
                encrypted_msg = encrypt_message(user_input, encryption_key)
                # Send the encrypted broadcast message as text.
                # The server will prepend the sender’s name, so the final format becomes:
                #   "[username] <encrypted_text>\n"
                sock.sendall(encrypted_msg.decode('latin-1').encode('utf-8'))
>>>>>>> bb145a8c
            else:
                sock.sendall(user_input.encode('utf-8'))

    except KeyboardInterrupt:
        print("\nDisconnecting from server...")
    except Exception as e:
        print(f"\nError: {e}")
    finally:
        sock.close()

if __name__ == "__main__":
    main()<|MERGE_RESOLUTION|>--- conflicted
+++ resolved
@@ -191,11 +191,6 @@
             user_input = input('')
             if not user_input:
                 continue
-<<<<<<< HEAD
-            
-            tokens = user_input.split()
-            if not tokens:
-=======
             lower_input = user_input.strip().lower()
             # Encryption Control Commands (sent as plain text)
             if lower_input == '@encrypt on':
@@ -212,36 +207,23 @@
                 encryption_key = None
                 print("Encryption disabled.")
                 sock.sendall(user_input.encode('utf-8'))
->>>>>>> bb145a8c
-                continue
-
-            # Handle encryption mode
-            if tokens[0].lower() == '@encrypt' and tokens[1].lower() == 'on':
-                print("Encryption mode ON")
-                print("Please enter encryption password: ", end='', flush=True)
-                encryption_password = input()
-                if encryption_password:
+                continue
+            elif lower_input.startswith('@salt'):
+                # When another user sends a salt, you can choose to join encryption.
+                parts = user_input.split()
+                if len(parts) >= 2:
+                    received_salt = base64.b64decode(parts[1])
+                    password = input("Enter encryption password: ")
+                    encryption_key = generate_key(password, received_salt)
                     encryption_enabled = True
-                    salt = b'salt_'  # Using same salt as server
-                    encryption_key = generate_key(encryption_password, salt)
-                    print("Encryption enabled. All messages will be encrypted.")
-                else:
-                    print("No password provided. Encryption not enabled.")
-                continue
-<<<<<<< HEAD
-                
-            elif tokens[0].lower() == '@encrypt' and tokens[1].lower() == 'off':
-                encryption_enabled = False
-                encryption_key = None
-                encryption_password = None
-                print("Encryption disabled. Messages will be sent in plaintext.")
-=======
+                    print("Encryption is enabled with the shared key.")
+                sock.sendall(user_input.encode('utf-8'))
+                continue
 
             # Control Commands (sent as plain text)
             # Commands like @names, @history, and @quit must be sent without encryption.
             elif lower_input == '@names':  # Corrected: Added elif for @names
                 sock.sendall(user_input.encode('utf-8'))
->>>>>>> bb145a8c
                 continue
             elif lower_input == '@history': # Corrected: Added elif for @history
                 sock.sendall(user_input.encode('utf-8'))
@@ -255,13 +237,11 @@
                 break
 
 
-            # If encryption is enabled, encrypt all regular messages
-            if encryption_enabled and encryption_key and not user_input.startswith('@'):
-                try:
-                    encrypted = encrypt_message(user_input, encryption_key)
-                    formatted_msg = f"ENC:{base64.b64encode(encrypted).decode('utf-8')}"
-                    sock.sendall(formatted_msg.encode('utf-8'))
-                    print("Message encrypted and sent.")
+            # Group commands:
+            if lower_input.startswith('@group'):
+                tokens = user_input.split()
+                if len(tokens) < 2:
+                    print("Invalid group command.")
                     continue
                 except Exception as e:
                     print(f"Encryption failed: {e}")
@@ -299,11 +279,6 @@
                 else:
                     # Send regular command
                     sock.sendall(user_input.encode('utf-8'))
-<<<<<<< HEAD
-                    if user_input.lower() == '@quit':
-                        print("Disconnecting from server...")
-                        break
-=======
                 continue
             # Broadcast Messages
             # For regular messages (broadcast), if encryption is enabled then encrypt them.
@@ -313,7 +288,6 @@
                 # The server will prepend the sender’s name, so the final format becomes:
                 #   "[username] <encrypted_text>\n"
                 sock.sendall(encrypted_msg.decode('latin-1').encode('utf-8'))
->>>>>>> bb145a8c
             else:
                 sock.sendall(user_input.encode('utf-8'))
 
